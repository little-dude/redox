<<<<<<< HEAD
pub const SYS_BRK: usize = 45;
pub const SYS_CHDIR: usize = 12;
pub const SYS_CLONE: usize = 120;
pub const SYS_CLOSE: usize = 6;
pub const SYS_CLOCK_GETTIME: usize = 265;
pub const SYS_DUP: usize = 41;
pub const SYS_EXECVE: usize = 11;
pub const SYS_EXIT: usize = 1;
pub const SYS_FEVENT: usize = 927;
pub const SYS_FPATH: usize = 928;
pub const SYS_FSTAT: usize = 28;
pub const SYS_FSYNC: usize = 118;
pub const SYS_FTRUNCATE: usize = 93;
pub const SYS_FUTEX: usize = 240;
pub const SYS_GETCWD: usize = 183;
pub const SYS_GETGID: usize = 200;
pub const SYS_GETPID: usize = 20;
pub const SYS_GETUID: usize = 199;
pub const SYS_IOPL: usize = 110;
pub const SYS_LINK: usize = 9;
pub const SYS_LSEEK: usize = 19;
pub const SYS_MKDIR: usize = 39;
pub const SYS_NANOSLEEP: usize = 162;
pub const SYS_OPEN: usize = 5;
pub const SYS_PHYSALLOC: usize = 945;
pub const SYS_PHYSFREE: usize = 946;
pub const SYS_PHYSMAP: usize = 947;
pub const SYS_PHYSUNMAP: usize = 948;
pub const SYS_VIRTTOPHYS: usize = 949;
pub const SYS_PIPE2: usize = 331;
pub const SYS_READ: usize = 3;
pub const SYS_RMDIR: usize = 84;
pub const SYS_SETGID: usize = 214;
pub const SYS_SETUID: usize = 213;
pub const SYS_UNLINK: usize = 10;
pub const SYS_WAITPID: usize = 7;
pub const SYS_WRITE: usize = 4;
pub const SYS_YIELD: usize = 158;
=======
pub const SYS_CLASS: usize =    0xF000_0000;
pub const SYS_CLASS_PATH: usize=0x1000_0000;
pub const SYS_CLASS_FILE: usize=0x2000_0000;

pub const SYS_ARG: usize =      0x0F00_0000;
pub const SYS_ARG_SLICE: usize =0x0100_0000;
pub const SYS_ARG_MSLICE: usize=0x0200_0000;
pub const SYS_ARG_PATH: usize = 0x0300_0000;

pub const SYS_RET: usize =      0x00F0_0000;
pub const SYS_RET_FILE: usize = 0x0010_0000;

pub const SYS_LINK: usize =     SYS_CLASS_PATH | SYS_ARG_PATH | 9;
pub const SYS_OPEN: usize =     SYS_CLASS_PATH | SYS_RET_FILE | 5;
pub const SYS_MKDIR: usize =    SYS_CLASS_PATH | 39;
pub const SYS_RMDIR: usize =    SYS_CLASS_PATH | 84;
pub const SYS_UNLINK: usize =   SYS_CLASS_PATH | 10;

pub const SYS_CLOSE: usize =    SYS_CLASS_FILE | 6;
pub const SYS_DUP: usize =      SYS_CLASS_FILE | SYS_RET_FILE | 41;
pub const SYS_READ: usize =     SYS_CLASS_FILE | SYS_ARG_MSLICE | 3;
pub const SYS_WRITE: usize =    SYS_CLASS_FILE | SYS_ARG_SLICE | 4;
pub const SYS_FEVENT: usize =   SYS_CLASS_FILE | 927;
pub const SYS_LSEEK: usize =    SYS_CLASS_FILE | 19;
pub const SYS_FPATH: usize =    SYS_CLASS_FILE | SYS_ARG_MSLICE | 928;
pub const SYS_FSTAT: usize =    SYS_CLASS_FILE | SYS_ARG_MSLICE | 28;
pub const SYS_FSYNC: usize =    SYS_CLASS_FILE | 118;
pub const SYS_FTRUNCATE: usize =SYS_CLASS_FILE | 93;

pub const SYS_BRK: usize =      45;
pub const SYS_CHDIR: usize =    12;
pub const SYS_CLOCK_GETTIME: usize =  265;
pub const SYS_CLONE: usize =    120;
pub const SYS_EXECVE: usize =   11;
pub const SYS_EXIT: usize =     1;
pub const SYS_FUTEX: usize =    240;
pub const SYS_GETCWD: usize =   183;
pub const SYS_GETPID: usize =   20;
pub const SYS_IOPL: usize =     110;
pub const SYS_NANOSLEEP: usize =162;
pub const SYS_PHYSMAP: usize =  945;
pub const SYS_PHYSUNMAP: usize =946;
pub const SYS_PIPE2: usize =    331;
pub const SYS_WAITPID: usize =  7;
pub const SYS_YIELD: usize =    158;
>>>>>>> 549fe53b
<|MERGE_RESOLUTION|>--- conflicted
+++ resolved
@@ -1,43 +1,3 @@
-<<<<<<< HEAD
-pub const SYS_BRK: usize = 45;
-pub const SYS_CHDIR: usize = 12;
-pub const SYS_CLONE: usize = 120;
-pub const SYS_CLOSE: usize = 6;
-pub const SYS_CLOCK_GETTIME: usize = 265;
-pub const SYS_DUP: usize = 41;
-pub const SYS_EXECVE: usize = 11;
-pub const SYS_EXIT: usize = 1;
-pub const SYS_FEVENT: usize = 927;
-pub const SYS_FPATH: usize = 928;
-pub const SYS_FSTAT: usize = 28;
-pub const SYS_FSYNC: usize = 118;
-pub const SYS_FTRUNCATE: usize = 93;
-pub const SYS_FUTEX: usize = 240;
-pub const SYS_GETCWD: usize = 183;
-pub const SYS_GETGID: usize = 200;
-pub const SYS_GETPID: usize = 20;
-pub const SYS_GETUID: usize = 199;
-pub const SYS_IOPL: usize = 110;
-pub const SYS_LINK: usize = 9;
-pub const SYS_LSEEK: usize = 19;
-pub const SYS_MKDIR: usize = 39;
-pub const SYS_NANOSLEEP: usize = 162;
-pub const SYS_OPEN: usize = 5;
-pub const SYS_PHYSALLOC: usize = 945;
-pub const SYS_PHYSFREE: usize = 946;
-pub const SYS_PHYSMAP: usize = 947;
-pub const SYS_PHYSUNMAP: usize = 948;
-pub const SYS_VIRTTOPHYS: usize = 949;
-pub const SYS_PIPE2: usize = 331;
-pub const SYS_READ: usize = 3;
-pub const SYS_RMDIR: usize = 84;
-pub const SYS_SETGID: usize = 214;
-pub const SYS_SETUID: usize = 213;
-pub const SYS_UNLINK: usize = 10;
-pub const SYS_WAITPID: usize = 7;
-pub const SYS_WRITE: usize = 4;
-pub const SYS_YIELD: usize = 158;
-=======
 pub const SYS_CLASS: usize =    0xF000_0000;
 pub const SYS_CLASS_PATH: usize=0x1000_0000;
 pub const SYS_CLASS_FILE: usize=0x2000_0000;
@@ -69,18 +29,24 @@
 
 pub const SYS_BRK: usize =      45;
 pub const SYS_CHDIR: usize =    12;
-pub const SYS_CLOCK_GETTIME: usize =  265;
+pub const SYS_CLOCK_GETTIME: usize = 265;
 pub const SYS_CLONE: usize =    120;
 pub const SYS_EXECVE: usize =   11;
 pub const SYS_EXIT: usize =     1;
 pub const SYS_FUTEX: usize =    240;
 pub const SYS_GETCWD: usize =   183;
+pub const SYS_GETGID: usize =   200;
 pub const SYS_GETPID: usize =   20;
+pub const SYS_GETUID: usize =   199;
 pub const SYS_IOPL: usize =     110;
 pub const SYS_NANOSLEEP: usize =162;
-pub const SYS_PHYSMAP: usize =  945;
-pub const SYS_PHYSUNMAP: usize =946;
+pub const SYS_PHYSALLOC: usize =945;
+pub const SYS_PHYSFREE: usize = 946;
+pub const SYS_PHYSMAP: usize =  947;
+pub const SYS_PHYSUNMAP: usize =948;
+pub const SYS_VIRTTOPHYS: usize=949;
 pub const SYS_PIPE2: usize =    331;
+pub const SYS_SETGID: usize =   214;
+pub const SYS_SETUID: usize =   213;
 pub const SYS_WAITPID: usize =  7;
-pub const SYS_YIELD: usize =    158;
->>>>>>> 549fe53b
+pub const SYS_YIELD: usize =    158;